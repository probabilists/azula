r"""Tests for the azula.denoise module."""

import pytest
import torch
import torch.nn as nn

from torch import Tensor
from torch.distributions import Normal
<<<<<<< HEAD
from typing import Any, Sequence
=======
from typing import Any, Sequence, Tuple
>>>>>>> a08b70df

from azula.denoise import (
    GaussianDenoiser,
    GaussianPosterior,
    KarrasDenoiser,
<<<<<<< HEAD
    JiTDenoiser,
    Posterior,
    DiracPosterior,
)
from azula.linalg.covariance import DPLRCovariance, PreconditionedCovariance
=======
    Posterior,
    SimpleDenoiser,
)
from azula.linalg.covariance import DPLRCovariance, KroneckerCovariance
>>>>>>> a08b70df
from azula.nn.embedding import SineEncoding
from azula.noise import RectifiedSchedule, Schedule, VPSchedule


class Dummy(nn.Module):
    def __init__(self, features: int = 5, with_label: bool = False):
        super().__init__()

        self.with_label = with_label

        self.l1 = nn.Linear(features, 64)
        self.l2 = nn.Linear(64, features)
        self.relu = nn.ReLU()

        self.time_encoding = SineEncoding(64)

    def forward(self, x_t: Tensor, t: Tensor, label: Any = None):
        y = self.l1(x_t)
        y = y + self.time_encoding(t)
        y = self.relu(y)
        y = self.l2(y)

        if self.with_label:
            assert label is not None
        else:
            assert label is None

        return y


@pytest.mark.parametrize("isotropic", [False, True])
@pytest.mark.parametrize("batch", [(), (64,)])
@pytest.mark.parametrize("channels", [5])
def test_GaussianPosterior(isotropic: bool, batch: Sequence[int], channels: int):
    mean = torch.randn(*batch, channels)

    if isotropic:
        std = torch.rand(*batch, 1) + 1e-3
    else:
        std = torch.rand(*batch, channels) + 1e-3

    x = mean + std * torch.randn_like(mean)

    log_q = GaussianPosterior(mean, std**2).log_prob(x)
    log_p = Normal(mean, std).log_prob(x)

    assert log_q.shape == (*batch, channels)
    assert torch.allclose(log_q, log_p, atol=1e-6)


@pytest.mark.parametrize("cov", ["dplr", "precond"])
@pytest.mark.parametrize("batch", [(), (64,)])
@pytest.mark.parametrize("channels", [5])
def test_GaussianDenoiser(cov: str, batch: Sequence[int], channels: int):
    data = torch.randn(256, channels)
    mean = torch.mean(data, dim=0)

    if cov == "dplr":
        cov = DPLRCovariance.from_data(data, rank=3)
    elif cov == "precond":
        cov = KroneckerCovariance.from_data(data, rank=0)

    denoiser = GaussianDenoiser(mean, cov, schedule=VPSchedule())

    # Forward
    x = torch.randn(*batch, channels, requires_grad=True)
    t = torch.rand(())

    q = denoiser(x, t)

    assert isinstance(q, Posterior)
    assert q.mean.shape == x.shape


class ReSchedule(Schedule):
    def __init__(self, schedule: Schedule):
        self.schedule = schedule

    def __call__(self, t: Tensor) -> Tuple[Tensor, Tensor]:
        alpha, sigma = self.schedule(t)
        return torch.ones_like(alpha), sigma / alpha


@pytest.mark.parametrize("denoiser_cls", [SimpleDenoiser, KarrasDenoiser])
@pytest.mark.parametrize("schedule_cls", [VPSchedule, RectifiedSchedule])
@pytest.mark.parametrize("with_label", [False, True])
@pytest.mark.parametrize("batch", [(), (64,)])
@pytest.mark.parametrize("channels", [5])
def test_denoisers(
    denoiser_cls: type,
    schedule_cls: type,
    with_label: bool,
    batch: Sequence[int],
    channels: int,
):
    denoiser = denoiser_cls(
        backbone=Dummy(channels, with_label),
        schedule=schedule_cls(),
    )

    # Forward
    x = torch.randn(*batch, channels)
    t = torch.rand(batch)

    alpha_t, sigma_t = denoiser.schedule(t)
    alpha_t, sigma_t = alpha_t[..., None], sigma_t[..., None]

    x_t = torch.normal(alpha_t * x, sigma_t)

    if with_label:
        q = denoiser(x_t, t, label="cat")
    else:
        q = denoiser(x_t, t)

    assert isinstance(q, Posterior)
    assert q.mean.shape == x.shape

    ## Reschedule to VE
    denoiser.schedule = ReSchedule(denoiser.schedule)

    if with_label:
        q_ve = denoiser(x_t / alpha_t, t, label="cat")
    else:
        q_ve = denoiser(x_t / alpha_t, t)

    assert torch.allclose(q.mean, q_ve.mean, atol=1e-6)

    # Loss
    if with_label:
        loss = denoiser.loss(x, t, label="cat")
    else:
        loss = denoiser.loss(x, t)

    assert loss.shape == ()
    assert loss.requires_grad

    loss.mean().backward()

    for p in denoiser.parameters():
        assert p.grad is not None
        assert torch.all(torch.isfinite(p.grad))


@pytest.mark.parametrize("with_label", [False, True])
@pytest.mark.parametrize("batch", [(), (64,)])
@pytest.mark.parametrize("channels", [5])
def test_JiTDenoiser(with_label: bool, batch: Sequence[int], channels: int):
    class JitSchedule(nn.Module):
        def forward(self, t: Tensor):
            return t, 1 - t

    denoiser = JiTDenoiser(
        backbone=Dummy(channels, with_label),
        schedule=JitSchedule(),
    )

    # Forward
    x = torch.randn(*batch, channels)
    t = torch.sigmoid(torch.randn(batch) * 0.8 + 0.8)

    if with_label:
        q = denoiser(x, t, label="cat")
    else:
        q = denoiser(x, t)

    assert isinstance(q, DiracPosterior)
    assert q.mean.shape == x.shape

    # Loss
    if with_label:
        loss = denoiser.loss(x, t, label="cat")
    else:
        loss = denoiser.loss(x, t)

    assert loss.shape == ()
    assert loss.requires_grad

    loss.mean().backward()

    for p in denoiser.parameters():
        assert p.grad is not None
        assert torch.all(torch.isfinite(p.grad))<|MERGE_RESOLUTION|>--- conflicted
+++ resolved
@@ -6,28 +6,20 @@
 
 from torch import Tensor
 from torch.distributions import Normal
-<<<<<<< HEAD
 from typing import Any, Sequence
-=======
 from typing import Any, Sequence, Tuple
->>>>>>> a08b70df
 
 from azula.denoise import (
     GaussianDenoiser,
     GaussianPosterior,
     KarrasDenoiser,
-<<<<<<< HEAD
+    SimpleDenoiser,
     JiTDenoiser,
     Posterior,
     DiracPosterior,
 )
-from azula.linalg.covariance import DPLRCovariance, PreconditionedCovariance
-=======
-    Posterior,
-    SimpleDenoiser,
-)
+
 from azula.linalg.covariance import DPLRCovariance, KroneckerCovariance
->>>>>>> a08b70df
 from azula.nn.embedding import SineEncoding
 from azula.noise import RectifiedSchedule, Schedule, VPSchedule
 
